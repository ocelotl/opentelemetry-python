--- conflicted
+++ resolved
@@ -25,8 +25,7 @@
 from opentelemetry.context import Context
 from opentelemetry.sdk import util
 from opentelemetry.sdk.util import BoundedDict, BoundedList
-<<<<<<< HEAD
-from opentelemetry.trace import sampling
+from opentelemetry.trace import SpanContext, sampling
 from opentelemetry.trace.propagation.context import (
     ContextKeys,
     from_context,
@@ -34,10 +33,7 @@
     with_span,
     with_span_context,
 )
-=======
-from opentelemetry.trace import SpanContext, sampling
 from opentelemetry.trace.status import Status, StatusCanonicalCode
->>>>>>> 8fa21e6b
 from opentelemetry.util import time_ns, types
 
 logger = logging.getLogger(__name__)
@@ -393,25 +389,12 @@
         source: "TracerSource",
         instrumentation_info: InstrumentationInfo,
     ) -> None:
-<<<<<<< HEAD
-        # pylint: disable=unused-argument
-        self._active_span_processor = MultiSpanProcessor()
-        self.sampler = sampler
-        self._atexit_handler = None
-        if shutdown_on_exit:
-            self._atexit_handler = atexit.register(self.shutdown)
-=======
         self.source = source
         self.instrumentation_info = instrumentation_info
->>>>>>> 8fa21e6b
 
     def get_current_span(self, context: Optional[Context] = None):
         """See `opentelemetry.trace.Tracer.get_current_span`."""
-<<<<<<< HEAD
         return span_from_context(context=context)
-=======
-        return self.source.get_current_span()
->>>>>>> 8fa21e6b
 
     def start_as_current_span(
         self,
@@ -437,13 +420,9 @@
         attributes: Optional[types.Attributes] = None,
         links: Sequence[trace_api.Link] = (),
         start_time: Optional[int] = None,
-<<<<<<< HEAD
+        set_status_on_exception: bool = True,
         context: Optional[Context] = None,
-    ) -> "Span":
-=======
-        set_status_on_exception: bool = True,
     ) -> trace_api.Span:
->>>>>>> 8fa21e6b
         """See `opentelemetry.trace.Tracer.start_span`."""
 
         if parent is Tracer.CURRENT_SPAN:
@@ -519,26 +498,13 @@
     ) -> Iterator[trace_api.Span]:
         """See `opentelemetry.trace.Tracer.use_span`."""
         try:
-<<<<<<< HEAD
-            span_snapshot = self.get_current_span()
+            span_snapshot = span_from_context()
             with_span(span)
-
             try:
                 yield span
             finally:
                 with_span(span_snapshot)
-=======
-            span_snapshot = self.source.get_current_span()
-            self.source._current_span_slot.set(  # pylint:disable=protected-access
-                span
-            )
-            try:
-                yield span
-            finally:
-                self.source._current_span_slot.set(  # pylint:disable=protected-access
-                    span_snapshot
-                )
->>>>>>> 8fa21e6b
+
         finally:
             if end_on_exit:
                 span.end()
