--- conflicted
+++ resolved
@@ -2,15 +2,13 @@
 
 ## Unreleased
 
-<<<<<<< HEAD
 - Store `int`s as `int`s in the global Configuration object
   ([#1118](https://github.com/open-telemetry/opentelemetry-python/pull/1118))
-=======
+
 ## Version 0.13b0
 
 Released 2020-09-17
 
->>>>>>> a59e268f
 - Refactor `SpanContext.is_valid` from a method to a data attribute
   ([#1005](https://github.com/open-telemetry/opentelemetry-python/pull/1005))
 - Moved samplers from API to SDK
