name: Core Repo Tests

on:
  push:
    branches-ignore:
    - 'release/*'
  pull_request:
env:
  # Set variable to 'main' if your change will not affect Contrib.
  # Otherwise, set variable to the commit of your branch on
  # opentelemetry-python-contrib which is compatible with these Core repo
  # changes.
<<<<<<< HEAD
  CONTRIB_REPO_SHA: 4a4d889b1876323d7f70507b5e4d079f454fe0d6
=======
  CONTRIB_REPO_SHA: c2e674983a265e54c5eb14e376459a992498aae6
>>>>>>> a1feaf47
  # This is needed because we do not clone the core repo in contrib builds anymore.
  # When running contrib builds as part of core builds, we use actions/checkout@v2 which
  # does not set an environment variable (simply just runs tox), which is different when
  # contrib builds are run directly from contrib (since test.yml is executed, which sets CORE_REPO_SHA)
  # The solution is to include CORE_REPO_SHA as part of THIS environment so it can be accessed
  # from within the contrib build.
  CORE_REPO_SHA: ${{ github.sha }}

jobs:
  build:
    env:
      # We use these variables to convert between tox and GHA version literals
      py36: 3.6
      py37: 3.7
      py38: 3.8
      py39: 3.9
      pypy3: pypy-3.7
      RUN_MATRIX_COMBINATION: ${{ matrix.python-version }}-${{ matrix.package }}-${{ matrix.os }}
    runs-on: ${{ matrix.os }}
    strategy:
      fail-fast: false  # ensures the entire test matrix is run, even if one permutation fails
      matrix:
        python-version: [ py36, py37, py38, py39, pypy3 ]
        package: ["api", "sdk", "semantic", "getting", "shim", "exporter", "protobuf", "propagator"]
        os: [ ubuntu-20.04, windows-2019 ]
    steps:
      - name: Checkout Core Repo @ SHA - ${{ github.sha }}
        uses: actions/checkout@v2
      - name: Set up Python ${{ env[matrix.python-version] }}
        uses: actions/setup-python@v2
        with:
          python-version: ${{ env[matrix.python-version] }}
          architecture: 'x64'
      - name: Install tox
        run: pip install -U tox-factor
      - name: Cache tox environment
        # Preserves .tox directory between runs for faster installs
        uses: actions/cache@v2
        with:
          path: |
            .tox
            ~/.cache/pip
          key: v2-tox-cache-${{ env.RUN_MATRIX_COMBINATION }}-${{ hashFiles('tox.ini', 'dev-requirements.txt') }}-core
      # tox fails on windows and Python3.6 when tox dir is reused between builds so we remove it
      - name: fix for windows + py3.6
        if: ${{ matrix.os == 'windows-2019' && matrix.python-version == 'py36' }} 
        shell: pwsh
        run: Remove-Item .\.tox\ -Force -Recurse -ErrorAction Ignore
      - name: run tox
        run: tox -f ${{ matrix.python-version }}-${{ matrix.package }} -- --benchmark-json=${{ env.RUN_MATRIX_COMBINATION }}-benchmark.json
      - name: Find and merge benchmarks
        id: find_and_merge_benchmarks
        run: >-
          jq -s '.[0].benchmarks = ([.[].benchmarks] | add)
          | if .[0].benchmarks == null then null else .[0] end'
          $(find . -name '*${{ matrix.package }}*-benchmark.json') > output.json
          && echo "::set-output name=json_plaintext::$(cat output.json)"
      - name: Report on benchmark results
        if: steps.find_and_merge_benchmarks.outputs.json_plaintext != 'null'
        uses: rhysd/github-action-benchmark@v1
        with:
          name: OpenTelemetry Python Benchmarks - Python ${{ env[matrix.python-version ]}} - ${{ matrix.package }}
          tool: pytest
          output-file-path: output.json
          github-token: ${{ secrets.GITHUB_TOKEN }}
          max-items-in-chart: 100
          # Alert with a commit comment on possible performance regression
          alert-threshold: 200%
          fail-on-alert: true
          # Make a commit on `gh-pages` with benchmarks from previous step
          auto-push: ${{ github.ref == 'refs/heads/main' }}
          gh-pages-branch: gh-pages
          benchmark-data-dir-path: benchmarks
  misc:
    strategy:
      fail-fast: false
      matrix:
        tox-environment: [ "docker-tests", "lint", "docs", "mypy", "mypyinstalled", "tracecontext" ]
    name: ${{ matrix.tox-environment }}
    runs-on: ubuntu-20.04
    steps:
      - name: Checkout Core Repo @ SHA - ${{ github.sha }}
        uses: actions/checkout@v2
      - name: Set up Python
        uses: actions/setup-python@v2
        with:
          python-version: 3.9
          architecture: 'x64'
      - name: Install tox
        run: pip install -U tox
      - name: Cache tox environment
        # Preserves .tox directory between runs for faster installs
        uses: actions/cache@v2
        with:
          path: |
            .tox
            ~/.cache/pip
          key: v2-tox-cache-${{ matrix.tox-environment }}-${{ hashFiles('tox.ini', 'dev-requirements.txt') }}-core
      - name: run tox
        run: tox -e ${{ matrix.tox-environment }}

  # Contrib unit test suite in order to ensure changes in core do not break anything in contrib.
  # We only run contrib unit tests on the oldest supported Python version (3.6) as running the same tests
  # on all versions is somewhat redundant. 
  contrib-build:
    env:
      # We use these variables to convert between tox and GHA version literals
      py36: 3.6
    runs-on: ${{ matrix.os }}
    strategy:
      fail-fast: false  # ensures the entire test matrix is run, even if one permutation fails
      matrix:
        python-version: [ py36 ]
        package: ["instrumentation", "exporter"]
        os: [ ubuntu-20.04]
    steps:
      - name: Checkout Contrib Repo @ SHA - ${{ env.CONTRIB_REPO_SHA }}
        uses: actions/checkout@v2
        with:
          repository: open-telemetry/opentelemetry-python-contrib
          ref: ${{ env.CONTRIB_REPO_SHA }}
      - name: Checkout Core Repo @ SHA ${{ github.sha }}
        uses: actions/checkout@v2
        with:
          repository: open-telemetry/opentelemetry-python
          path: opentelemetry-python-core
      - name: Set up Python ${{ env[matrix.python-version] }}
        uses: actions/setup-python@v2
        with:
          python-version: ${{ env[matrix.python-version] }}
          architecture: 'x64'
      - name: Install tox
        run: pip install -U tox-factor
      - name: Cache tox environment
        # Preserves .tox directory between runs for faster installs
        uses: actions/cache@v2
        with:
          path: |
            .tox
            ~/.cache/pip
          key: v2-tox-cache-${{ matrix.python-version }}-${{ matrix.package }}-${{ matrix.os }}-${{ hashFiles('tox.ini', 'dev-requirements.txt') }}-contrib
      - name: run tox
        run: tox -f ${{ matrix.python-version }}-${{ matrix.package }}<|MERGE_RESOLUTION|>--- conflicted
+++ resolved
@@ -10,11 +10,7 @@
   # Otherwise, set variable to the commit of your branch on
   # opentelemetry-python-contrib which is compatible with these Core repo
   # changes.
-<<<<<<< HEAD
-  CONTRIB_REPO_SHA: 4a4d889b1876323d7f70507b5e4d079f454fe0d6
-=======
   CONTRIB_REPO_SHA: c2e674983a265e54c5eb14e376459a992498aae6
->>>>>>> a1feaf47
   # This is needed because we do not clone the core repo in contrib builds anymore.
   # When running contrib builds as part of core builds, we use actions/checkout@v2 which
   # does not set an environment variable (simply just runs tox), which is different when
